--- conflicted
+++ resolved
@@ -11,15 +11,12 @@
 # The installers to generate for each app
 installers = ["shell", "homebrew"]
 # Target platforms to build apps for (Rust target-triple syntax)
-<<<<<<< HEAD
-targets = ["aarch64-apple-darwin", "aarch64-unknown-linux-gnu", "x86_64-apple-darwin", "x86_64-unknown-linux-gnu"]
-=======
 targets = [
   "aarch64-apple-darwin",
+  "aarch64-unknown-linux-gnu",
   "x86_64-apple-darwin",
   "x86_64-unknown-linux-gnu",
 ]
->>>>>>> bf72d0ad
 # Path that installers should place binaries in
 install-path = "CARGO_HOME"
 # Publish jobs to run in CI
