use crossterm::event::KeyEvent;
use uuid::Uuid;

use crate::chat_message::{ChatMessage, ChatMessageBuilder};

use super::{app::AppMode, UserInputCommand};

// Event handling
#[derive(Debug, Clone, strum::Display)]
#[allow(dead_code)]
pub enum UIEvent {
    /// A key is pressed
    Input(KeyEvent),
    /// A frontend tick event to trigger updates, etc
    Tick,
    /// A chat message is received
    ChatMessage(ChatMessage),
    /// Start a new chat
    NewChat,
    /// Switch to the next chat
    NextChat,
    /// Rename a chat
    RenameChat(Uuid, String),
    /// Change the view mode of the frontend
    ChangeMode(AppMode),
    /// Command finished
    CommandDone(Uuid),
    /// Agent has an update (for showing intermediate progress)
    ActivityUpdate(Uuid, String),
    /// Quit from the frontend
    Quit,
<<<<<<< HEAD
    /// Chat deleted
    ChatDeleted(Uuid),
    /// Copy last message from current chat to clipboard
    CopyLastMessage,
=======
    /// Deletes the current chat
    DeleteChat,
>>>>>>> f720f015
}

impl From<ChatMessage> for UIEvent {
    fn from(msg: ChatMessage) -> Self {
        Self::ChatMessage(msg)
    }
}

impl From<ChatMessageBuilder> for UIEvent {
    fn from(mut builder: ChatMessageBuilder) -> Self {
        Self::ChatMessage(builder.build())
    }
}

impl From<&mut ChatMessageBuilder> for UIEvent {
    fn from(builder: &mut ChatMessageBuilder) -> Self {
        Self::ChatMessage(builder.build().clone())
    }
}

impl From<KeyEvent> for UIEvent {
    fn from(key: KeyEvent) -> Self {
        Self::Input(key)
    }
}

impl TryFrom<UserInputCommand> for UIEvent {
    type Error = anyhow::Error;

    fn try_from(value: UserInputCommand) -> Result<Self, Self::Error> {
        match value {
            UserInputCommand::NextChat => Ok(Self::NextChat),
            UserInputCommand::NewChat => Ok(Self::NewChat),
<<<<<<< HEAD
            UserInputCommand::Copy => Ok(Self::CopyLastMessage),
=======
            UserInputCommand::DeleteChat => Ok(Self::DeleteChat),
>>>>>>> f720f015
            _ => anyhow::bail!("Cannot convert {value} to UIEvent"),
        }
    }
}<|MERGE_RESOLUTION|>--- conflicted
+++ resolved
@@ -29,15 +29,10 @@
     ActivityUpdate(Uuid, String),
     /// Quit from the frontend
     Quit,
-<<<<<<< HEAD
-    /// Chat deleted
-    ChatDeleted(Uuid),
     /// Copy last message from current chat to clipboard
     CopyLastMessage,
-=======
     /// Deletes the current chat
     DeleteChat,
->>>>>>> f720f015
 }
 
 impl From<ChatMessage> for UIEvent {
@@ -71,11 +66,8 @@
         match value {
             UserInputCommand::NextChat => Ok(Self::NextChat),
             UserInputCommand::NewChat => Ok(Self::NewChat),
-<<<<<<< HEAD
             UserInputCommand::Copy => Ok(Self::CopyLastMessage),
-=======
             UserInputCommand::DeleteChat => Ok(Self::DeleteChat),
->>>>>>> f720f015
             _ => anyhow::bail!("Cannot convert {value} to UIEvent"),
         }
     }
