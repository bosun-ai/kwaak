use crossterm::event::{KeyCode, KeyEvent};
use tui_textarea::TextArea;

use crate::{
    chat_message::{ChatMessage, ChatMessageBuilder},
    commands::Command,
    frontend::{App, UIEvent, UserInputCommand},
};

pub fn on_key(app: &mut App, key: KeyEvent) {
    let current_input = app.text_input.lines().join("\n");

    // `Ctrl-s` to send the message in the text input
    if key.code == KeyCode::Char('s')
        && key
            .modifiers
            .contains(crossterm::event::KeyModifiers::CONTROL)
        && !current_input.is_empty()
    {
        let message = if current_input.starts_with('/') {
            handle_input_command(app)
        } else {
            // Currently just dispatch a user message command and answer the query
            // Later, perhaps maint a 'chat', add message to that chat, and then send
            // the whole thing
            app.dispatch_command(&Command::Chat {
                message: current_input.clone(),
                uuid: app.current_chat,
            });

            ChatMessage::new_user(&current_input)
                .uuid(app.current_chat)
                .to_owned()
        };

        app.send_ui_event(message);

        app.text_input = TextArea::default();

        return;
    }

    // `Ctrl-x` to stop a running agent
    if key.code == KeyCode::Char('x')
        && key
            .modifiers
            .contains(crossterm::event::KeyModifiers::CONTROL)
    {
        app.dispatch_command(&Command::StopAgent {
            uuid: app.current_chat,
        });
        return;
    }

    // `Ctrl-n` to start a new chat
    if key.code == KeyCode::Char('n')
        && key
            .modifiers
            .contains(crossterm::event::KeyModifiers::CONTROL)
    {
        app.send_ui_event(UIEvent::NewChat);
        return;
    }

    match key.code {
        KeyCode::Tab => app.send_ui_event(UIEvent::NextChat),
        KeyCode::PageDown => {
<<<<<<< HEAD
            app.vertical_scroll = app.vertical_scroll.saturating_add(1);
            app.vertical_scroll_state = app.vertical_scroll_state.position(app.vertical_scroll);
        }
        KeyCode::PageUp => {
            app.vertical_scroll = app.vertical_scroll.saturating_sub(1);
            app.vertical_scroll_state = app.vertical_scroll_state.position(app.vertical_scroll);
=======
            let current_chat = app.current_chat_mut();
            current_chat.vertical_scroll = current_chat.vertical_scroll.saturating_add(1);
            current_chat.vertical_scroll_state = current_chat
                .vertical_scroll_state
                .position(current_chat.vertical_scroll);
        }
        KeyCode::PageUp => {
            let current_chat = app.current_chat_mut();
            current_chat.vertical_scroll = current_chat.vertical_scroll.saturating_sub(1);
            current_chat.vertical_scroll_state = current_chat
                .vertical_scroll_state
                .position(current_chat.vertical_scroll);
>>>>>>> c7c7d54e
        }
        _ => {
            app.text_input.input(key);
        }
    }
}

pub fn handle_input_command(app: &mut App) -> ChatMessageBuilder {
    let current_input = app.text_input.lines().join("\n");

    let Ok(cmd) = UserInputCommand::parse_from_input(&current_input) else {
        return ChatMessage::new_system("Unknown command")
            .uuid(app.current_chat)
            .to_owned();
    };

    if let Some(cmd) = cmd.to_command(app.current_chat) {
        // If the backend supports it, forward the command
        app.dispatch_command(&cmd);
    } else if let Ok(cmd) = UIEvent::try_from(cmd.clone()) {
        app.send_ui_event(cmd);
    } else {
        tracing::error!("Could not convert ui command to backend command nor ui event {cmd}");
        return ChatMessage::new_system("Unknown command")
            .uuid(app.current_chat)
            .to_owned();
    }

    ChatMessage::new_command(cmd.as_ref())
        .uuid(app.current_chat)
        .to_owned()

    // Display the command as a message
}<|MERGE_RESOLUTION|>--- conflicted
+++ resolved
@@ -65,14 +65,6 @@
     match key.code {
         KeyCode::Tab => app.send_ui_event(UIEvent::NextChat),
         KeyCode::PageDown => {
-<<<<<<< HEAD
-            app.vertical_scroll = app.vertical_scroll.saturating_add(1);
-            app.vertical_scroll_state = app.vertical_scroll_state.position(app.vertical_scroll);
-        }
-        KeyCode::PageUp => {
-            app.vertical_scroll = app.vertical_scroll.saturating_sub(1);
-            app.vertical_scroll_state = app.vertical_scroll_state.position(app.vertical_scroll);
-=======
             let current_chat = app.current_chat_mut();
             current_chat.vertical_scroll = current_chat.vertical_scroll.saturating_add(1);
             current_chat.vertical_scroll_state = current_chat
@@ -85,7 +77,6 @@
             current_chat.vertical_scroll_state = current_chat
                 .vertical_scroll_state
                 .position(current_chat.vertical_scroll);
->>>>>>> c7c7d54e
         }
         _ => {
             app.text_input.input(key);
