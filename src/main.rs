--- conflicted
+++ resolved
@@ -137,12 +137,8 @@
         .as_deref()
         .expect("Expected initial query for the agent")
         .to_string();
-<<<<<<< HEAD
-    let mut agent = agent::build_agent(&repository, &query, responder_for_agent).await?;
-=======
     let mut agent =
-        agent::build_agent(Uuid::new_v4(), repository, &query, responder_for_agent).await?;
->>>>>>> 6bacf420
+        agent::build_agent(Uuid::new_v4(), &repository, &query, responder_for_agent).await?;
 
     agent.query(&query).await?;
     handle.abort();
