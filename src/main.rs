use std::{
    io::{self, stdout},
    panic::{self, set_hook, take_hook},
    sync::Arc,
};

use crate::config::Config;
use agent::session::available_builtin_tools;
use anyhow::{Context as _, Result};
use clap::Parser;
use commands::CommandResponse;
use frontend::App;
use git::github::GithubSession;
#[cfg(feature = "evaluations")]
use kwaak::evaluations;
use kwaak::{
<<<<<<< HEAD
    agent::{self, session::start_mcp_toolboxes},
    cli, commands, config, frontend, git,
    indexing::{self, index_repository},
=======
    agent, cli, commands, config, frontend, git,
    indexing::{self, index_repository, DuckdbIndex},
>>>>>>> ac84b9bf
    onboarding, repository, storage,
};

use ratatui::{
    backend::{Backend, CrosstermBackend},
    Terminal,
};

use ::tracing::instrument;
use crossterm::{
    event::{KeyboardEnhancementFlags, PopKeyboardEnhancementFlags, PushKeyboardEnhancementFlags},
    execute,
    terminal::{disable_raw_mode, enable_raw_mode, EnterAlternateScreen, LeaveAlternateScreen},
};
use swiftide::{agents::DefaultContext, chat_completion::Tool, traits::AgentContext};
use swiftide_docker_executor::DockerExecutor;
use tokio::{fs, sync::mpsc};
use uuid::Uuid;

#[cfg(test)]
mod test_utils;

#[tokio::main]
#[allow(clippy::too_many_lines)] // I know, I know, it's not.
async fn main() -> Result<()> {
    let args = cli::Args::parse();

    // Handle the `init` command immediately after parsing args
    if let Some(cli::Commands::Init { dry_run, file }) = args.command {
        if let Err(error) = onboarding::run(file, dry_run).await {
            eprintln!("{error:#}");
            std::process::exit(1);
        }
        return Ok(());
    }

    init_panic_hook();

    // Load configuration
    let config = match Config::load(args.config_path.as_deref()) {
        Ok(config) => config,
        Err(error) => {
            eprintln!("Failed to load configuration: {error:#}");

            std::process::exit(1);
        }
    };
    let repository = repository::Repository::from_config(config);

    fs::create_dir_all(repository.config().cache_dir()).await?;
    fs::create_dir_all(repository.config().log_dir()).await?;

    let app_result = {
        // Only enable the tui logger if we're running the tui
        let command = args.command.as_ref().unwrap_or(&cli::Commands::Tui);

        let tui_logger_enabled = matches!(command, cli::Commands::Tui);

        let _guard = kwaak::kwaak_tracing::init(&repository, tui_logger_enabled)?;

        let _root_span = tracing::info_span!("main", "otel.name" = "main").entered();

        if git::util::is_dirty(repository.path()).await && !args.allow_dirty {
            eprintln!(
                "Error: The repository has uncommitted changes. Use --allow-dirty to override."
            );
            std::process::exit(1);
        }

        match command {
            cli::Commands::RunAgent { initial_message } => {
                start_agent(repository, initial_message, &args).await
            }
            cli::Commands::Tui => start_tui(&repository, &args).await,
<<<<<<< HEAD
            cli::Commands::ListTools => {
                let github_session = Arc::new(GithubSession::from_repository(&repository)?);
                let tools = available_builtin_tools(&repository, Some(&github_session), None)?;

                println!("**Enabled built-in tools:**");
                for tool in tools {
                    println!(" - {}", tool.name());
                }

                let mcp_toolboxes = start_mcp_toolboxes(&repository).await?;

                println!("\n**MCP tools:**");
                for toolbox in mcp_toolboxes {
                    println!("::{}", toolbox.name());

                    for tool in toolbox.available_tools().await? {
                        println!(" - {}", tool.name());
                        println!("{:?}", tool.tool_spec());
                    }
                }

                Ok(())
            }
            cli::Commands::Index => index_repository(&repository, None).await,
=======
            cli::Commands::Index => {
                index_repository(&repository, &storage::get_duckdb(&repository), None).await
            }
>>>>>>> ac84b9bf
            cli::Commands::TestTool {
                tool_name,
                tool_args,
            } => test_tool(&repository, tool_name, tool_args.as_deref()).await,
            cli::Commands::Query { query: query_param } => {
                let result =
                    indexing::query(&repository, &storage::get_duckdb(&repository), query_param)
                        .await;

                if let Ok(result) = result.as_deref() {
                    println!("{result}");
                }

                result.map(|_| ())
            }
            cli::Commands::ClearCache => {
                let result = repository.clear_cache().await;
                println!("Cache cleared");

                result
            }
            cli::Commands::PrintConfig => {
                println!("{}", toml::to_string_pretty(repository.config())?);
                Ok(())
            }
            #[cfg(feature = "evaluations")]
            cli::Commands::Eval { eval_type } => match eval_type {
                cli::EvalCommands::Patch { iterations } => {
                    evaluations::run_patch_evaluation(*iterations).await
                }
                cli::EvalCommands::Ragas {
                    input,
                    output,
                    questions,
                    record_ground_truth,
                } => {
                    evaluations::evaluate_query_pipeline(
                        &repository,
                        input.as_deref(),
                        &output,
                        questions.as_deref(),
                        *record_ground_truth,
                    )
                    .await?;
                    Ok(())
                }
            },
            cli::Commands::Init { .. } => unreachable!(),
        }
    };

    if let Err(error) = app_result {
        ::tracing::error!(?error, "Kwaak encountered an error\n {error:#}");
        eprintln!("Kwaak encountered an error\n {error}");
        std::process::exit(1);
    }

    Ok(())
}

async fn test_tool(
    repository: &repository::Repository,
    tool_name: &str,
    tool_args: Option<&str>,
) -> Result<()> {
    let github_session = Arc::new(GithubSession::from_repository(&repository)?);
<<<<<<< HEAD
    let tool = available_builtin_tools(repository, Some(&github_session), None)?
=======
    let index = DuckdbIndex::default();
    let tool = available_tools(repository, Some(&github_session), None, &index)?
>>>>>>> ac84b9bf
        .into_iter()
        .find(|tool| tool.name() == tool_name)
        .context("Tool not found")?;

    let mut executor = DockerExecutor::default();
    let dockerfile = &repository.config().docker.dockerfile;

    println!(
        "Starting executor with dockerfile: {}",
        dockerfile.display()
    );
    let running_executor = executor
        .with_context_path(&repository.config().docker.context)
        .with_image_name(repository.config().project_name.to_lowercase())
        .with_dockerfile(dockerfile)
        .to_owned()
        .start()
        .await?;

    let agent_context = DefaultContext::from_executor(running_executor);

    println!("Invoking tool: {tool_name}");
    let output = tool
        .invoke(&agent_context as &dyn AgentContext, tool_args)
        .await?;

    println!("{output}");

    Ok(())
}

#[instrument(skip_all)]
async fn start_agent(
    mut repository: repository::Repository,
    initial_message: &str,
    args: &cli::Args,
) -> Result<()> {
    repository.config_mut().endless_mode = true;

    if !args.skip_indexing {
        indexing::index_repository(&repository, &storage::get_duckdb(&repository), None).await?;
    }

    let (tx, mut rx) = mpsc::unbounded_channel();

    let handle = tokio::spawn(async move {
        while let Some(response) = rx.recv().await {
            match response {
                CommandResponse::Chat(message) => {
                    println!("{message}");
                }
                CommandResponse::Activity(message) => {
                    println!(">> {message}");
                }
                CommandResponse::BackendMessage(message) => {
                    println!("Backend: {message}");
                }
                CommandResponse::RenameChat(..)
                | CommandResponse::RenameBranch(..)
                | CommandResponse::Completed => {}
            }
        }
    });

    let query = initial_message.to_string();
    let index = DuckdbIndex::default();
    let agent =
        agent::start_session(Uuid::new_v4(), &repository, &index, &query, Arc::new(tx)).await?;

    agent.active_agent().query(&query).await?;
    handle.abort();
    Ok(())
}

#[instrument(skip_all)]
#[allow(clippy::field_reassign_with_default)]
async fn start_tui(repository: &repository::Repository, args: &cli::Args) -> Result<()> {
    ::tracing::info!("Loaded configuration: {:?}", repository.config());

    // Before starting the TUI, check if there is already a kwaak running on the project
    if panic::catch_unwind(|| {
        storage::get_duckdb(&repository);
    })
    .is_err()
    {
        eprintln!("Failed to load database; are you running more than one kwaak on a project?");
        std::process::exit(1);
    }

    // Setup terminal
    let mut terminal = init_tui()?;

    // Start the application
    let mut app = App::default();
    app.ui_config = repository.config().ui.clone();
    app.current_chat_mut()
        .expect("app created with no chat")
        .repository = Some(repository.clone());

    if args.skip_indexing {
        app.skip_indexing = true;
    }

    let app_result = {
        let kwaak_index = DuckdbIndex::default();
        let mut handler =
            commands::CommandHandler::from_repository_and_index(repository, kwaak_index);
        handler.register_ui(&mut app);

        let _guard = handler.start();

        app.run(&mut terminal).await
    };

    restore_tui()?;
    terminal.show_cursor()?;

    if let Err(error) = app_result {
        ::tracing::error!(?error, "Application error");
        eprintln!("Kwaak encountered an error:\n {error}");
        std::process::exit(1);
    }

    // Force exit the process, as any dangling threads can now safely be dropped
    std::process::exit(0);
}

pub fn init_panic_hook() {
    let original_hook = take_hook();
    set_hook(Box::new(move |panic_info| {
        // intentionally ignore errors here since we're already in a panic
        ::tracing::error!("Panic: {:?}", panic_info);
        let _ = restore_tui();

        original_hook(panic_info);
    }));
}

/// Initializes the terminal backend in raw mode
///
/// # Errors
///
/// Errors if the terminal backend cannot be initialized
pub fn init_tui() -> io::Result<Terminal<impl Backend>> {
    enable_raw_mode()?;
    execute!(stdout(), EnterAlternateScreen)?;
    execute!(
        stdout(),
        PushKeyboardEnhancementFlags(KeyboardEnhancementFlags::all())
    )?;
    Terminal::new(CrosstermBackend::new(stdout()))
}

/// Restores the terminal to its original state
///
/// # Errors
///
/// Errors if the terminal cannot be restored
pub fn restore_tui() -> io::Result<()> {
    disable_raw_mode()?;
    execute!(stdout(), LeaveAlternateScreen)?;
    execute!(stdout(), PopKeyboardEnhancementFlags)?;
    Ok(())
}<|MERGE_RESOLUTION|>--- conflicted
+++ resolved
@@ -14,14 +14,9 @@
 #[cfg(feature = "evaluations")]
 use kwaak::evaluations;
 use kwaak::{
-<<<<<<< HEAD
     agent::{self, session::start_mcp_toolboxes},
     cli, commands, config, frontend, git,
-    indexing::{self, index_repository},
-=======
-    agent, cli, commands, config, frontend, git,
     indexing::{self, index_repository, DuckdbIndex},
->>>>>>> ac84b9bf
     onboarding, repository, storage,
 };
 
@@ -93,13 +88,14 @@
 
         match command {
             cli::Commands::RunAgent { initial_message } => {
-                start_agent(repository, initial_message, &args).await
+                start_agent(repository, &initial_message, &args).await
             }
             cli::Commands::Tui => start_tui(&repository, &args).await,
-<<<<<<< HEAD
             cli::Commands::ListTools => {
                 let github_session = Arc::new(GithubSession::from_repository(&repository)?);
-                let tools = available_builtin_tools(&repository, Some(&github_session), None)?;
+                let index = DuckdbIndex::default();
+                let tools =
+                    available_builtin_tools(&repository, Some(&github_session), None, &index)?;
 
                 println!("**Enabled built-in tools:**");
                 for tool in tools {
@@ -120,16 +116,13 @@
 
                 Ok(())
             }
-            cli::Commands::Index => index_repository(&repository, None).await,
-=======
             cli::Commands::Index => {
                 index_repository(&repository, &storage::get_duckdb(&repository), None).await
             }
->>>>>>> ac84b9bf
             cli::Commands::TestTool {
                 tool_name,
                 tool_args,
-            } => test_tool(&repository, tool_name, tool_args.as_deref()).await,
+            } => test_tool(&repository, &tool_name, tool_args.as_deref()).await,
             cli::Commands::Query { query: query_param } => {
                 let result =
                     indexing::query(&repository, &storage::get_duckdb(&repository), query_param)
@@ -192,12 +185,8 @@
     tool_args: Option<&str>,
 ) -> Result<()> {
     let github_session = Arc::new(GithubSession::from_repository(&repository)?);
-<<<<<<< HEAD
-    let tool = available_builtin_tools(repository, Some(&github_session), None)?
-=======
     let index = DuckdbIndex::default();
-    let tool = available_tools(repository, Some(&github_session), None, &index)?
->>>>>>> ac84b9bf
+    let tool = available_builtin_tools(repository, Some(&github_session), None, &index)?
         .into_iter()
         .find(|tool| tool.name() == tool_name)
         .context("Tool not found")?;
