--- conflicted
+++ resolved
@@ -40,15 +40,9 @@
     let args = cli::Args::parse();
 
     // Handle the `init` command immediately after parsing args
-<<<<<<< HEAD
-    if let Some(cli::Commands::Init { dry_run }) = args.command {
+    if let Some(cli::Commands::Init { dry_run, file }) = args.command {
         if let Err(error) = onboarding::run(dry_run).await {
-            eprintln!("{error:#}",);
-=======
-    if let Some(cli::Commands::Init { dry_run, file }) = args.command {
-        if let Err(error) = onboarding::run(file, dry_run).await {
             eprintln!("{error:#}");
->>>>>>> 7ff831a4
             std::process::exit(1);
         }
         return Ok(());
