--- conflicted
+++ resolved
@@ -74,6 +74,10 @@
     /// Required if using `Open Router`
     #[serde(default)]
     pub open_router_api_key: Option<ApiKey>,
+
+    /// Required if using `Azure OpenAI`
+    #[serde(default)]
+    pub azure_openai_api_key: Option<ApiKey>,
 
     #[serde(default)]
     pub tool_executor: SupportedToolExecutors,
@@ -322,6 +326,7 @@
             LLMConfiguration::OpenAI { .. } => self.openai_api_key.as_ref(),
             LLMConfiguration::OpenRouter { .. } => self.open_router_api_key.as_ref(),
             LLMConfiguration::Anthropic { .. } => self.anthropic_api_key.as_ref(),
+            LLMConfiguration::AzureOpenAI { .. } => self.azure_openai_api_key.as_ref(),
             _ => None,
         }
     }
@@ -409,20 +414,21 @@
                 }
             }
         }
-<<<<<<< HEAD
         LLMConfiguration::AzureOpenAI { api_key, .. } => {
-=======
-        LLMConfiguration::Anthropic { api_key, .. } => {
->>>>>>> e5a33b58
             if api_key.is_none() {
                 if let Some(root) = root_key {
                     *api_key = Some(root.clone());
                 } else {
-<<<<<<< HEAD
                     anyhow::bail!("AzureOpenAI config requires an `api_key`, and none was provided or available in the root");
-=======
+                }
+            }
+        }
+        LLMConfiguration::Anthropic { api_key, .. } => {
+            if api_key.is_none() {
+                if let Some(root) = root_key {
+                    *api_key = Some(root.clone());
+                } else {
                     anyhow::bail!("Anthropic config requires an `api_key`, and none was provided or available in the root");
->>>>>>> e5a33b58
                 }
             }
         }
