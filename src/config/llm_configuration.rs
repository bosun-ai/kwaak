use super::ApiKey;
use crate::config::BackoffConfiguration;
use anyhow::{Context as _, Result};
use fastembed::{InitOptions, TextEmbedding};
use serde::{Deserialize, Serialize};
use std::str::FromStr;
use swiftide::{
    chat_completion::ChatCompletion,
    integrations::{
        self,
        anthropic::Anthropic,
        fastembed::FastEmbed,
        ollama::{config::OllamaConfig, Ollama},
        open_router::{config::OpenRouterConfig, OpenRouter},
    },
    traits::{EmbeddingModel, SimplePrompt},
};
use url::Url;

#[cfg(debug_assertions)]
use crate::test_utils::NoopLLM;

#[derive(Debug, Clone, Serialize, Deserialize)]
pub struct LLMConfigurations {
    pub indexing: LLMConfiguration,
    pub embedding: LLMConfiguration,
    pub query: LLMConfiguration,
}

// Custom deserialize for LLMConfigurations so it gives better errors (i.e. on partial match llm
// configuration or missing 'query' from multiple)

#[derive(
    Debug,
    Clone,
    Deserialize,
    Serialize,
    strum_macros::EnumString,
    strum_macros::VariantNames,
    strum_macros::Display,
)]
#[serde(tag = "provider")]
#[strum(ascii_case_insensitive)]
pub enum LLMConfiguration {
    OpenAI {
        api_key: Option<ApiKey>,
        #[serde(default)]
        prompt_model: OpenAIPromptModel,
        #[serde(default)]
        embedding_model: OpenAIEmbeddingModel,
        #[serde(default)]
        base_url: Option<Url>,
    },
    AzureOpenAI {
        api_key: Option<ApiKey>,
        #[serde(default)]
        prompt_model: OpenAIPromptModel,
        #[serde(default)]
        embedding_model: OpenAIEmbeddingModel,
        #[serde(default)]
        base_url: Option<Url>,
        #[serde(default)]
        api_version: Option<String>,
        #[serde(default)]
        deployment_id: Option<String>,
    },
    Ollama {
        #[serde(default)]
        prompt_model: Option<String>,
        #[serde(default)]
        embedding_model: Option<EmbeddingModelWithSize>,
        #[serde(default)]
        base_url: Option<Url>,
    },
    OpenRouter {
        #[serde(default)]
        api_key: Option<ApiKey>,
        #[serde(default)]
        prompt_model: String,
    },
    FastEmbed {
        // TODO: Currently we only support the default. There is a PR open that adds
        // serialize/deserialize to all models, making a proper setup a lot easier.
        embedding_model: FastembedModel,
    },
    Anthropic {
        api_key: Option<ApiKey>,
        prompt_model: AnthropicModel,
    },
    #[cfg(debug_assertions)]
    Testing, // Groq {
             //     api_key: SecretString,
             //     prompt_model: String,
             // },
             // AWSBedrock {
             //     prompt_model: String,
             // },
             // FastEmbed {
             //     embedding_model: String,
             //     vector_size: usize,
             // },
}

#[derive(
    Debug,
    Clone,
    Deserialize,
    Serialize,
    PartialEq,
    strum_macros::EnumString,
    strum_macros::Display,
    strum_macros::VariantNames,
    Default,
)]
pub enum AnthropicModel {
    #[strum(serialize = "claude-3-5-sonnet-latest")]
    #[serde(rename = "claude-3-5-sonnet-latest")]
    Claude35Sonnet,
    #[strum(serialize = "claude-3-5-haiku-latest")]
    #[serde(rename = "claude-3-5-haiku-latest")]
    Claude35Haiku,
    #[strum(serialize = "claude-3-7-sonnet-latest")]
    #[serde(rename = "claude-3-7-sonnet-latest")]
    #[default]
    Clause37Sonnet,
}

#[derive(Debug, Clone)]
pub struct FastembedModel(fastembed::EmbeddingModel);

impl FastembedModel {
    /// Retrieves the vector size of the fastembed model
    ///
    /// # Panics
    ///
    /// Panics if it cannot get the model info from fastembed.
    #[must_use]
    pub fn vector_size(&self) -> i32 {
        i32::try_from(
            TextEmbedding::get_model_info(&self.0)
                .expect("Could not get model info")
                .dim,
        )
        .expect(
            "Could not convert embedding dimensions to i32; this should never happen and is a bug",
        )
    }

    pub fn inner_text_embedding(&self) -> Result<TextEmbedding> {
        TextEmbedding::try_new(
            InitOptions::new(self.0.clone())
                .with_show_download_progress(false)
                .with_cache_dir(dirs::cache_dir().unwrap_or_default()),
        )
    }

    #[must_use]
    pub fn list_supported_models() -> Vec<String> {
        TextEmbedding::list_supported_models()
            .iter()
            .map(|model| model.model_code.to_string())
            .collect()
    }
}

impl Default for FastembedModel {
    fn default() -> Self {
        Self(fastembed::EmbeddingModel::BGESmallENV15)
    }
}

impl std::fmt::Display for FastembedModel {
    fn fmt(&self, f: &mut std::fmt::Formatter<'_>) -> std::fmt::Result {
        let model = TextEmbedding::get_model_info(&self.0)
            .map_err(|_| std::fmt::Error)?
            .model_code
            .clone();

        write!(f, "{model}")
    }
}

/// Currently just does default, as soon as Fastembed has serialize/deserialize support we can do a
/// proper lookup
impl<'de> Deserialize<'de> for FastembedModel {
    fn deserialize<D>(deserializer: D) -> std::result::Result<Self, D::Error>
    where
        D: serde::Deserializer<'de>,
    {
        let string_name: String = Deserialize::deserialize(deserializer)?;
        let models = TextEmbedding::list_supported_models();

        let retrieved_model = models
            .iter()
            .find(|model| model.model_code.to_lowercase() == string_name.to_lowercase())
            .ok_or(serde::de::Error::custom("Could not find model"))?;

        Ok(FastembedModel(retrieved_model.model.clone()))
    }
}

impl FromStr for FastembedModel {
    type Err = anyhow::Error;

    fn from_str(s: &str) -> Result<Self> {
        let models = TextEmbedding::list_supported_models();

        let retrieved_model = models
            .iter()
            .find(|model| model.model_code.to_lowercase() == s.to_lowercase())
            .ok_or_else(|| anyhow::anyhow!("Could not find model"))?;

        Ok(FastembedModel(retrieved_model.model.clone()))
    }
}

/// Currently just serializes to the default
impl Serialize for FastembedModel {
    fn serialize<S>(&self, serializer: S) -> std::result::Result<S::Ok, S::Error>
    where
        S: serde::Serializer,
    {
        let model = TextEmbedding::get_model_info(&self.0)
            .map_err(|_| serde::ser::Error::custom("Could not find model"))?;

        serializer.serialize_str(&model.model_code)
    }
}

#[derive(Debug, Clone, Deserialize, Serialize)]
pub struct EmbeddingModelWithSize {
    pub name: String,
    pub vector_size: i32,
}

<<<<<<< HEAD
impl LLMConfiguration {
    pub(crate) fn vector_size(&self) -> i32 {
        match self {
            LLMConfiguration::OpenAI {
                embedding_model, ..
            } => match embedding_model {
                OpenAIEmbeddingModel::TextEmbedding3Small => 1536,
                OpenAIEmbeddingModel::TextEmbedding3Large => 3072,
            },
            LLMConfiguration::AzureOpenAI {
                embedding_model, ..
            } => match embedding_model {
                OpenAIEmbeddingModel::TextEmbedding3Small => 1536,
                OpenAIEmbeddingModel::TextEmbedding3Large => 3072,
            },
            LLMConfiguration::Ollama {
                embedding_model, ..
            } => {
                embedding_model
                    .as_ref()
                    .expect("Expected an embedding model for ollama")
                    .vector_size
            }
            LLMConfiguration::OpenRouter { .. } => {
                panic!("OpenRouter does not have an embedding model")
            }
            LLMConfiguration::FastEmbed { embedding_model } => embedding_model.vector_size(),

            #[cfg(debug_assertions)]
            LLMConfiguration::Testing => 1,
        }
    }
}

=======
>>>>>>> e5a33b58
#[derive(
    Debug,
    Clone,
    Deserialize,
    Serialize,
    PartialEq,
    strum_macros::EnumString,
    strum_macros::Display,
    strum_macros::VariantNames,
    Default,
)]
pub enum OpenAIPromptModel {
    #[strum(serialize = "gpt-4o-mini")]
    #[serde(rename = "gpt-4o-mini")]
    #[default]
    GPT4OMini,
    #[strum(serialize = "gpt-4o")]
    #[serde(rename = "gpt-4o")]
    GPT4O,
}

#[derive(
    Debug,
    Clone,
    Deserialize,
    Serialize,
    strum_macros::EnumString,
    strum_macros::Display,
    strum_macros::VariantNames,
    PartialEq,
    Default,
)]
pub enum OpenAIEmbeddingModel {
    #[strum(serialize = "text-embedding-3-small")]
    #[serde(rename = "text-embedding-3-small")]
    TextEmbedding3Small,
    #[strum(serialize = "text-embedding-3-large")]
    #[serde(rename = "text-embedding-3-large")]
    #[default]
    TextEmbedding3Large,
}

impl LLMConfiguration {
    pub(crate) fn vector_size(&self) -> i32 {
        match self {
            LLMConfiguration::OpenAI {
                embedding_model, ..
            } => match embedding_model {
                OpenAIEmbeddingModel::TextEmbedding3Small => 1536,
                OpenAIEmbeddingModel::TextEmbedding3Large => 3072,
            },
            LLMConfiguration::Ollama {
                embedding_model, ..
            } => {
                embedding_model
                    .as_ref()
                    .expect("Expected an embedding model for ollama")
                    .vector_size
            }
            LLMConfiguration::OpenRouter { .. } => {
                panic!("OpenRouter does not have an embedding model")
            }
            LLMConfiguration::FastEmbed { embedding_model } => embedding_model.vector_size(),

<<<<<<< HEAD
fn build_azure_openai(
    llm_config: &LLMConfiguration,
) -> Result<integrations::openai::OpenAI<async_openai::config::AzureConfig>> {
    let LLMConfiguration::AzureOpenAI {
        api_key,
        embedding_model,
        prompt_model,
        base_url,
        api_version,
        deployment_id,
    } = llm_config
    else {
        anyhow::bail!("Expected AzureOpenAI configuration")
    };

    let api_key = api_key.as_ref().context("Expected an api key")?;
    let base_url = base_url.as_ref().context("Expected a base url")?;
    let api_version = api_version.as_ref().context("Expected an api version")?;
    let deployment_id = deployment_id.as_ref().context("Expected a deployment id")?;

    let config = async_openai::config::AzureConfig::default()
        .with_api_key(api_key.expose_secret())
        .with_api_base(base_url.to_string())
        .with_api_version(api_version)
        .with_deployment_id(deployment_id);

    let client = async_openai::Client::with_config(config);

    integrations::openai::OpenAI::<async_openai::config::AzureConfig>::builder()
        .client(client)
        .default_prompt_model(prompt_model.to_string())
        .default_embed_model(embedding_model.to_string())
        .build()
        .context("Failed to build OpenAI client")
}

fn build_ollama(llm_config: &LLMConfiguration) -> Result<Ollama> {
    let LLMConfiguration::Ollama {
        prompt_model,
        embedding_model,
        base_url,
        ..
    } = llm_config
    else {
        anyhow::bail!("Expected Ollama configuration")
    };

    let mut config = OllamaConfig::default();

    if let Some(base_url) = base_url {
        config.with_api_base(base_url.as_str());
    };

    let mut builder = Ollama::builder()
        .client(async_openai::Client::with_config(config))
        .to_owned();

    if let Some(embedding_model) = embedding_model {
        builder.default_embed_model(embedding_model.name.clone());
=======
            #[cfg(debug_assertions)]
            LLMConfiguration::Testing => 1,
            LLMConfiguration::Anthropic { .. } => {
                panic!("Anthropic does not have an embedding model")
            }
        }
>>>>>>> e5a33b58
    }

    fn build_openai(&self, backoff: BackoffConfiguration) -> Result<integrations::openai::OpenAI> {
        let LLMConfiguration::OpenAI {
            api_key,
            embedding_model,
            prompt_model,
            base_url,
        } = self
        else {
            anyhow::bail!("Expected Ollama configuration")
        };

        let api_key = api_key.as_ref().context("Expected an api key")?;

        let mut config =
            async_openai::config::OpenAIConfig::default().with_api_key(api_key.expose_secret());

        if let Some(base_url) = base_url {
            config = config.with_api_base(base_url.to_string());
        };

        let client = async_openai::Client::with_config(config).with_backoff(backoff.into());

        integrations::openai::OpenAI::builder()
            .client(client)
            .default_prompt_model(prompt_model.to_string())
            .default_embed_model(embedding_model.to_string())
            .build()
            .context("Failed to build OpenAI client")
    }

    fn build_ollama(&self) -> Result<Ollama> {
        let LLMConfiguration::Ollama {
            prompt_model,
            embedding_model,
            base_url,
            ..
        } = self
        else {
            anyhow::bail!("Expected Ollama configuration")
        };

        let mut config = OllamaConfig::default();

        if let Some(base_url) = base_url {
            config.with_api_base(base_url.as_str());
        };

        let mut builder = Ollama::builder()
            .client(async_openai::Client::with_config(config))
            .to_owned();

        if let Some(embedding_model) = embedding_model {
            builder.default_embed_model(embedding_model.name.clone());
        }

        if let Some(prompt_model) = prompt_model {
            builder.default_prompt_model(prompt_model);
        }

        builder.build().context("Failed to build Ollama client")
    }

    fn build_anthropic(&self, backoff: BackoffConfiguration) -> Result<Anthropic> {
        let LLMConfiguration::Anthropic {
            api_key,
            prompt_model,
        } = self
        else {
            anyhow::bail!("Expected Anthropic configuration")
        };

        let api_key = api_key.as_ref().context("Expected an api key")?;
        let client = async_anthropic::Client::from_api_key(api_key).with_backoff(backoff.into());

        Anthropic::builder()
            .client(client)
            .default_prompt_model(prompt_model.to_string())
            .build()
            .context("Failed to build Anthropic client")
    }

    fn build_open_router(&self, backoff: BackoffConfiguration) -> Result<OpenRouter> {
        let LLMConfiguration::OpenRouter {
            prompt_model,
            api_key,
        } = self
        else {
            anyhow::bail!("Expected OpenRouter configuration")
        };

        let api_key = api_key.as_ref().context("Expected an api key")?;
        let config = OpenRouterConfig::builder()
            .api_key(api_key)
            .site_url("https://github.com/bosun-ai/kwaak")
            .site_name("Kwaak")
            .build()?;

        let client = async_openai::Client::with_config(config).with_backoff(backoff.into());

        OpenRouter::builder()
            .client(client)
            .default_prompt_model(prompt_model)
            .to_owned()
            .build()
            .context("Failed to build OpenRouter client")
    }

    pub fn get_embedding_model(
        &self,
        backoff_config: BackoffConfiguration,
    ) -> Result<Box<dyn EmbeddingModel>> {
        let boxed = match self {
<<<<<<< HEAD
            LLMConfiguration::OpenAI {
                api_key,
                embedding_model,
                prompt_model,
                base_url,
            } => Box::new(build_openai(
                api_key.as_ref(),
                embedding_model,
                prompt_model,
                base_url.as_ref(),
            )?) as Box<dyn EmbeddingModel>,
            LLMConfiguration::AzureOpenAI { .. } => {
                Box::new(build_azure_openai(self)?) as Box<dyn EmbeddingModel>
=======
            LLMConfiguration::OpenAI { .. } => {
                Box::new(self.build_openai(backoff_config)?) as Box<dyn EmbeddingModel>
>>>>>>> e5a33b58
            }
            LLMConfiguration::Ollama { .. } => {
                Box::new(self.build_ollama()?) as Box<dyn EmbeddingModel>
            }
            LLMConfiguration::OpenRouter { .. } => {
                anyhow::bail!("OpenRouter does not have an embedding model")
            }
            LLMConfiguration::FastEmbed { embedding_model } => Box::new(
                FastEmbed::builder()
                    .embedding_model(embedding_model.inner_text_embedding()?)
                    .build()?,
            )
                as Box<dyn EmbeddingModel>,

            LLMConfiguration::Anthropic { .. } => {
                anyhow::bail!("Anthropic does not have an embedding model")
            }

            #[cfg(debug_assertions)]
            LLMConfiguration::Testing => Box::new(NoopLLM) as Box<dyn EmbeddingModel>,
        };
        Ok(boxed)
    }

    pub fn get_simple_prompt_model(
        &self,
        backoff: BackoffConfiguration,
    ) -> Result<Box<dyn SimplePrompt>> {
        let boxed = match self {
<<<<<<< HEAD
            LLMConfiguration::OpenAI {
                api_key,
                embedding_model,
                prompt_model,
                base_url,
            } => Box::new(build_openai(
                api_key.as_ref(),
                embedding_model,
                prompt_model,
                base_url.as_ref(),
            )?) as Box<dyn SimplePrompt>,
            LLMConfiguration::AzureOpenAI { .. } => {
                Box::new(build_azure_openai(self)?) as Box<dyn SimplePrompt>
=======
            LLMConfiguration::OpenAI { .. } => {
                Box::new(self.build_openai(backoff)?) as Box<dyn SimplePrompt>
>>>>>>> e5a33b58
            }
            LLMConfiguration::Ollama { .. } => {
                Box::new(self.build_ollama()?) as Box<dyn SimplePrompt>
            }
            LLMConfiguration::OpenRouter { .. } => {
                Box::new(self.build_open_router(backoff)?) as Box<dyn SimplePrompt>
            }
            LLMConfiguration::FastEmbed { .. } => {
                anyhow::bail!("FastEmbed does not have a simpl prompt model")
            }
            LLMConfiguration::Anthropic { .. } => {
                Box::new(self.build_anthropic(backoff)?) as Box<dyn SimplePrompt>
            }
            #[cfg(debug_assertions)]
            LLMConfiguration::Testing => Box::new(NoopLLM) as Box<dyn SimplePrompt>,
        };
        Ok(boxed)
    }

    pub fn get_chat_completion_model(
        &self,
        backoff: BackoffConfiguration,
    ) -> Result<Box<dyn ChatCompletion>> {
        let boxed = match self {
<<<<<<< HEAD
            LLMConfiguration::OpenAI {
                api_key,
                embedding_model,
                prompt_model,
                base_url,
            } => Box::new(build_openai(
                api_key.as_ref(),
                embedding_model,
                prompt_model,
                base_url.as_ref(),
            )?) as Box<dyn ChatCompletion>,
            LLMConfiguration::AzureOpenAI { .. } => {
                Box::new(build_azure_openai(self)?) as Box<dyn ChatCompletion>
=======
            LLMConfiguration::OpenAI { .. } => {
                Box::new(self.build_openai(backoff)?) as Box<dyn ChatCompletion>
>>>>>>> e5a33b58
            }
            LLMConfiguration::Ollama { .. } => {
                Box::new(self.build_ollama()?) as Box<dyn ChatCompletion>
            }
            LLMConfiguration::OpenRouter { .. } => {
                Box::new(self.build_open_router(backoff)?) as Box<dyn ChatCompletion>
            }
            LLMConfiguration::FastEmbed { .. } => {
                anyhow::bail!("FastEmbed does not have a chat completion model")
            }
            LLMConfiguration::Anthropic { .. } => {
                Box::new(self.build_anthropic(backoff)?) as Box<dyn ChatCompletion>
            }
            #[cfg(debug_assertions)]
            LLMConfiguration::Testing => Box::new(NoopLLM) as Box<dyn ChatCompletion>,
        };
        Ok(boxed)
    }
}<|MERGE_RESOLUTION|>--- conflicted
+++ resolved
@@ -233,7 +233,48 @@
     pub vector_size: i32,
 }
 
-<<<<<<< HEAD
+#[derive(
+    Debug,
+    Clone,
+    Deserialize,
+    Serialize,
+    PartialEq,
+    strum_macros::EnumString,
+    strum_macros::Display,
+    strum_macros::VariantNames,
+    Default,
+)]
+pub enum OpenAIPromptModel {
+    #[strum(serialize = "gpt-4o-mini")]
+    #[serde(rename = "gpt-4o-mini")]
+    #[default]
+    GPT4OMini,
+    #[strum(serialize = "gpt-4o")]
+    #[serde(rename = "gpt-4o")]
+    GPT4O,
+}
+
+#[derive(
+    Debug,
+    Clone,
+    Deserialize,
+    Serialize,
+    strum_macros::EnumString,
+    strum_macros::Display,
+    strum_macros::VariantNames,
+    PartialEq,
+    Default,
+)]
+pub enum OpenAIEmbeddingModel {
+    #[strum(serialize = "text-embedding-3-small")]
+    #[serde(rename = "text-embedding-3-small")]
+    TextEmbedding3Small,
+    #[strum(serialize = "text-embedding-3-large")]
+    #[serde(rename = "text-embedding-3-large")]
+    #[default]
+    TextEmbedding3Large,
+}
+
 impl LLMConfiguration {
     pub(crate) fn vector_size(&self) -> i32 {
         match self {
@@ -264,144 +305,47 @@
 
             #[cfg(debug_assertions)]
             LLMConfiguration::Testing => 1,
-        }
-    }
-}
-
-=======
->>>>>>> e5a33b58
-#[derive(
-    Debug,
-    Clone,
-    Deserialize,
-    Serialize,
-    PartialEq,
-    strum_macros::EnumString,
-    strum_macros::Display,
-    strum_macros::VariantNames,
-    Default,
-)]
-pub enum OpenAIPromptModel {
-    #[strum(serialize = "gpt-4o-mini")]
-    #[serde(rename = "gpt-4o-mini")]
-    #[default]
-    GPT4OMini,
-    #[strum(serialize = "gpt-4o")]
-    #[serde(rename = "gpt-4o")]
-    GPT4O,
-}
-
-#[derive(
-    Debug,
-    Clone,
-    Deserialize,
-    Serialize,
-    strum_macros::EnumString,
-    strum_macros::Display,
-    strum_macros::VariantNames,
-    PartialEq,
-    Default,
-)]
-pub enum OpenAIEmbeddingModel {
-    #[strum(serialize = "text-embedding-3-small")]
-    #[serde(rename = "text-embedding-3-small")]
-    TextEmbedding3Small,
-    #[strum(serialize = "text-embedding-3-large")]
-    #[serde(rename = "text-embedding-3-large")]
-    #[default]
-    TextEmbedding3Large,
-}
-
-impl LLMConfiguration {
-    pub(crate) fn vector_size(&self) -> i32 {
-        match self {
-            LLMConfiguration::OpenAI {
-                embedding_model, ..
-            } => match embedding_model {
-                OpenAIEmbeddingModel::TextEmbedding3Small => 1536,
-                OpenAIEmbeddingModel::TextEmbedding3Large => 3072,
-            },
-            LLMConfiguration::Ollama {
-                embedding_model, ..
-            } => {
-                embedding_model
-                    .as_ref()
-                    .expect("Expected an embedding model for ollama")
-                    .vector_size
-            }
-            LLMConfiguration::OpenRouter { .. } => {
-                panic!("OpenRouter does not have an embedding model")
-            }
-            LLMConfiguration::FastEmbed { embedding_model } => embedding_model.vector_size(),
-
-<<<<<<< HEAD
-fn build_azure_openai(
-    llm_config: &LLMConfiguration,
-) -> Result<integrations::openai::OpenAI<async_openai::config::AzureConfig>> {
-    let LLMConfiguration::AzureOpenAI {
-        api_key,
-        embedding_model,
-        prompt_model,
-        base_url,
-        api_version,
-        deployment_id,
-    } = llm_config
-    else {
-        anyhow::bail!("Expected AzureOpenAI configuration")
-    };
-
-    let api_key = api_key.as_ref().context("Expected an api key")?;
-    let base_url = base_url.as_ref().context("Expected a base url")?;
-    let api_version = api_version.as_ref().context("Expected an api version")?;
-    let deployment_id = deployment_id.as_ref().context("Expected a deployment id")?;
-
-    let config = async_openai::config::AzureConfig::default()
-        .with_api_key(api_key.expose_secret())
-        .with_api_base(base_url.to_string())
-        .with_api_version(api_version)
-        .with_deployment_id(deployment_id);
-
-    let client = async_openai::Client::with_config(config);
-
-    integrations::openai::OpenAI::<async_openai::config::AzureConfig>::builder()
-        .client(client)
-        .default_prompt_model(prompt_model.to_string())
-        .default_embed_model(embedding_model.to_string())
-        .build()
-        .context("Failed to build OpenAI client")
-}
-
-fn build_ollama(llm_config: &LLMConfiguration) -> Result<Ollama> {
-    let LLMConfiguration::Ollama {
-        prompt_model,
-        embedding_model,
-        base_url,
-        ..
-    } = llm_config
-    else {
-        anyhow::bail!("Expected Ollama configuration")
-    };
-
-    let mut config = OllamaConfig::default();
-
-    if let Some(base_url) = base_url {
-        config.with_api_base(base_url.as_str());
-    };
-
-    let mut builder = Ollama::builder()
-        .client(async_openai::Client::with_config(config))
-        .to_owned();
-
-    if let Some(embedding_model) = embedding_model {
-        builder.default_embed_model(embedding_model.name.clone());
-=======
-            #[cfg(debug_assertions)]
-            LLMConfiguration::Testing => 1,
             LLMConfiguration::Anthropic { .. } => {
                 panic!("Anthropic does not have an embedding model")
             }
         }
->>>>>>> e5a33b58
+    }
+
+    fn build_azure_openai(
+        &self,
+        backoff: BackoffConfiguration,
+    ) -> Result<integrations::openai::OpenAI<async_openai::config::AzureConfig>> {
+        let LLMConfiguration::AzureOpenAI {
+            api_key,
+            embedding_model,
+            prompt_model,
+            base_url,
+            api_version,
+            deployment_id,
+        } = self
+        else {
+            anyhow::bail!("Expected AzureOpenAI configuration")
+        };
+
+        let api_key = api_key.as_ref().context("Expected an api key")?;
+        let base_url = base_url.as_ref().context("Expected a base url")?;
+        let api_version = api_version.as_ref().context("Expected an api version")?;
+        let deployment_id = deployment_id.as_ref().context("Expected a deployment id")?;
+
+        let config = async_openai::config::AzureConfig::default()
+            .with_api_key(api_key.expose_secret())
+            .with_api_base(base_url.to_string())
+            .with_api_version(api_version)
+            .with_deployment_id(deployment_id);
+
+        let client = async_openai::Client::with_config(config).with_backoff(backoff.into());
+
+        integrations::openai::OpenAIBuilder::<async_openai::config::AzureConfig>::default()
+            .client(client)
+            .default_prompt_model(prompt_model.to_string())
+            .default_embed_model(embedding_model.to_string())
+            .build()
+            .context("Failed to build OpenAI client")
     }
 
     fn build_openai(&self, backoff: BackoffConfiguration) -> Result<integrations::openai::OpenAI> {
@@ -516,24 +460,11 @@
         backoff_config: BackoffConfiguration,
     ) -> Result<Box<dyn EmbeddingModel>> {
         let boxed = match self {
-<<<<<<< HEAD
-            LLMConfiguration::OpenAI {
-                api_key,
-                embedding_model,
-                prompt_model,
-                base_url,
-            } => Box::new(build_openai(
-                api_key.as_ref(),
-                embedding_model,
-                prompt_model,
-                base_url.as_ref(),
-            )?) as Box<dyn EmbeddingModel>,
-            LLMConfiguration::AzureOpenAI { .. } => {
-                Box::new(build_azure_openai(self)?) as Box<dyn EmbeddingModel>
-=======
             LLMConfiguration::OpenAI { .. } => {
                 Box::new(self.build_openai(backoff_config)?) as Box<dyn EmbeddingModel>
->>>>>>> e5a33b58
+            }
+            LLMConfiguration::AzureOpenAI { .. } => {
+                Box::new(self.build_azure_openai(backoff_config)?) as Box<dyn EmbeddingModel>
             }
             LLMConfiguration::Ollama { .. } => {
                 Box::new(self.build_ollama()?) as Box<dyn EmbeddingModel>
@@ -563,24 +494,11 @@
         backoff: BackoffConfiguration,
     ) -> Result<Box<dyn SimplePrompt>> {
         let boxed = match self {
-<<<<<<< HEAD
-            LLMConfiguration::OpenAI {
-                api_key,
-                embedding_model,
-                prompt_model,
-                base_url,
-            } => Box::new(build_openai(
-                api_key.as_ref(),
-                embedding_model,
-                prompt_model,
-                base_url.as_ref(),
-            )?) as Box<dyn SimplePrompt>,
-            LLMConfiguration::AzureOpenAI { .. } => {
-                Box::new(build_azure_openai(self)?) as Box<dyn SimplePrompt>
-=======
             LLMConfiguration::OpenAI { .. } => {
                 Box::new(self.build_openai(backoff)?) as Box<dyn SimplePrompt>
->>>>>>> e5a33b58
+            }
+            LLMConfiguration::AzureOpenAI { .. } => {
+                Box::new(self.build_azure_openai(backoff)?) as Box<dyn SimplePrompt>
             }
             LLMConfiguration::Ollama { .. } => {
                 Box::new(self.build_ollama()?) as Box<dyn SimplePrompt>
@@ -605,24 +523,11 @@
         backoff: BackoffConfiguration,
     ) -> Result<Box<dyn ChatCompletion>> {
         let boxed = match self {
-<<<<<<< HEAD
-            LLMConfiguration::OpenAI {
-                api_key,
-                embedding_model,
-                prompt_model,
-                base_url,
-            } => Box::new(build_openai(
-                api_key.as_ref(),
-                embedding_model,
-                prompt_model,
-                base_url.as_ref(),
-            )?) as Box<dyn ChatCompletion>,
             LLMConfiguration::AzureOpenAI { .. } => {
-                Box::new(build_azure_openai(self)?) as Box<dyn ChatCompletion>
-=======
+                Box::new(self.build_azure_openai(backoff)?) as Box<dyn ChatCompletion>
+            }
             LLMConfiguration::OpenAI { .. } => {
                 Box::new(self.build_openai(backoff)?) as Box<dyn ChatCompletion>
->>>>>>> e5a33b58
             }
             LLMConfiguration::Ollama { .. } => {
                 Box::new(self.build_ollama()?) as Box<dyn ChatCompletion>
