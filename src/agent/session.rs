--- conflicted
+++ resolved
@@ -136,13 +136,8 @@
                     &session,
                     &executor,
                     &builtin_tools,
-<<<<<<< HEAD
                     &mcp_dyn,
-                    &agent_environment,
-=======
-                    &mcp_toolboxes,
                     &git_environment,
->>>>>>> 75258c15
                     initial_context,
                 )
                 .await
@@ -153,13 +148,8 @@
                     &session,
                     &executor,
                     &builtin_tools,
-<<<<<<< HEAD
                     &mcp_dyn,
-                    &agent_environment,
-=======
-                    &mcp_toolboxes,
                     &git_environment,
->>>>>>> 75258c15
                     &initial_context,
                 )
                 .await
