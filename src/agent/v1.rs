--- conflicted
+++ resolved
@@ -44,21 +44,12 @@
     let query_pipeline = indexing::build_query_pipeline(repository)?;
 
     let mut tools = vec![
-<<<<<<< HEAD
-=======
-        tools::read_file(),
-        // tools::read_file_with_line_numbers(),
->>>>>>> 7b1dac91
         tools::write_file(),
         tools::search_file(),
         tools::git(),
         tools::shell_command(),
         tools::search_code(),
         tools::fetch_url(),
-<<<<<<< HEAD
-=======
-        // tools::replace_block(),
->>>>>>> 7b1dac91
         tools::ExplainCode::new(query_pipeline).boxed(),
     ];
 
@@ -307,13 +298,6 @@
 
         // Tool usage
         "When writing files, ensure you write and implement everything, everytime. Do NOT leave anything out. Writing a file overwrites the entire file, so it MUST include the full, completed contents of the file. Do not make changes other than the ones requested.",
-<<<<<<< HEAD
-        "If you intend to edit multiple files or multiple edits in a single file, outline your plan first, then call the first tool immediately. Every single edit MUST be preceded by a `read_file_with_line_numbers`",
-=======
-        // "Prefer using block replacements over writing files, if possible. This is faster and less error prone. You can only make ONE block replacement at the time. Otherwise you must retrieve the line numbers again.",
-        // "Before replacing a block, you MUST read the file content with the line numbers. You are not allowed to count lines yourself.",
-        "If you intend to edit multiple files or multiple edits in a single file, outline your plan first, then call the first tool immediately",
->>>>>>> 7b1dac91
         "If you create a pull request, you must ensure the tests pass",
         "If you just want to run the tests, prefer running the tests over running coverage, as running tests is faster",
         "NEVER write or edit a file before having read it",
