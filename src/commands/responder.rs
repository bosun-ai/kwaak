--- conflicted
+++ resolved
@@ -5,11 +5,10 @@
 #[cfg(test)]
 use mockall::mock;
 use serde::{Deserialize, Serialize};
-<<<<<<< HEAD
-use swiftide::chat_completion::{self, ChatCompletionResponse};
-=======
-use swiftide::{agents::Agent, chat_completion};
->>>>>>> 75258c15
+use swiftide::{
+    agents::Agent,
+    chat_completion::{self, ChatCompletionResponse},
+};
 
 #[derive(Serialize, Deserialize, Debug, Clone, PartialEq)]
 pub enum Response {
@@ -26,7 +25,7 @@
     /// A command has been completed
     Completed,
     /// A streamed chunk of a chat message. Keeps it simple now to just return the updated string
-    ChatChunk(ChatCompletionResponse),
+    ChatChunk(chat_completion::ChatCompletionResponse),
 }
 
 /// A responder reacts to updates from agents and other updates from commands
@@ -73,7 +72,7 @@
 
     /// Streamed chunks from completions
     async fn completion_chunk(&self, completion: ChatCompletionResponse) {
-        self.send(CommandResponse::ChatChunk(completion)).await;
+        self.send(Response::ChatChunk(completion)).await;
     }
 }
 
