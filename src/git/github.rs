//! This module provides a github session wrapping octocrab
//!
//! It is responsible for providing tooling and interaction with github
use std::fmt::Write as _;
use std::sync::Mutex;

use anyhow::{Context, Result};
use octocrab::{models::pulls::PullRequest, Octocrab, Page};
use reqwest::header::{HeaderMap, ACCEPT};
use secrecy::SecretString;
use serde::{Deserialize, Serialize};
use serde_json::json;
use swiftide::chat_completion::ChatMessage;
use url::Url;

use crate::{config::ApiKey, repository::Repository, templates::Templates};

#[derive(Debug)]
pub struct GithubSession {
    token: ApiKey,
    octocrab: Octocrab,
    active_pull_request: Mutex<Option<PullRequest>>,

    git_main_branch: String,
    git_owner: String,
    git_repository: String,
}
impl GithubSession {
    pub fn from_repository(repository: &Repository) -> Result<Self> {
        if !repository.config().is_github_enabled() {
            return Err(anyhow::anyhow!(
<<<<<<< HEAD
                "Github is not enabled; make it is properly configured."
=======
                "Github is not enabled; make sure it is properly configured."
>>>>>>> e5a4f833
            ));
        }

        let token = repository
            .config()
            .github_api_key
            .clone()
            .ok_or(anyhow::anyhow!("No github token found in config"))?;

        let octocrab = Octocrab::builder()
            .personal_token(token.expose_secret())
            .build()?;

        Ok(Self {
            token,
            octocrab,
            active_pull_request: Mutex::new(None),

            git_main_branch: repository.config().git.main_branch.to_string(),
            git_owner: repository
                .config()
                .git
                .owner
                .as_deref()
                .context("Expected git owner; infallible")?
                .to_string(),
            git_repository: repository
                .config()
                .git
                .repository
                .as_deref()
                .context("Expected repository; infallible")?
                .to_string(),
        })
    }

    /// Adds the github token to the repository url
    ///
    /// Used to overwrite the origin remote so that the agent can interact with git
    #[tracing::instrument(skip_all)]
    pub fn add_token_to_url(&self, repo_url: impl AsRef<str>) -> Result<SecretString> {
        let mut repo_url = repo_url.as_ref().to_string();

        if repo_url.starts_with("git@") {
            let converted = repo_url.replace(':', "/").replace("git@", "https://");
            let _ = std::mem::replace(&mut repo_url, converted);
        }

        let mut parsed = url::Url::parse(repo_url.as_ref()).context("Failed to parse url")?;

        parsed
            .set_username("x-access-token")
            .and_then(|()| parsed.set_password(Some(self.token.expose_secret())))
            .expect("Infallible");

        Ok(SecretString::from(parsed.to_string()))
    }

    pub fn main_branch(&self) -> &str {
        &self.git_main_branch
    }

    #[tracing::instrument(skip(self), err)]
    pub async fn search_code(&self, query: &str) -> Result<Page<CodeWithMatches>> {
        let mut headers = HeaderMap::new();
        headers.insert(ACCEPT, "application/vnd.github.text-match+json".parse()?);

        self.octocrab
            .get_with_headers(
                "/search/code",
                Some(&json!({
                "q": query,
                })),
                Some(headers),
            )
            .await
            .context("Failed to search code")
    }

    #[tracing::instrument(skip_all)]
    pub async fn create_or_update_pull_request(
        &self,
        branch_name: impl AsRef<str>,
        base_branch_name: impl AsRef<str>,
        title: impl AsRef<str>,
        description: impl AsRef<str>,
        messages: &[ChatMessage],
    ) -> Result<PullRequest> {
        // Above checks make the unwrap infallible
        let owner = &self.git_owner;
        let repo = &self.git_repository;

        tracing::debug!(messages = ?messages,
            "Creating pull request for {}/{} from branch {} onto {}",
            owner,
            repo,
            branch_name.as_ref(),
            base_branch_name.as_ref()
        );

        // Messages in pull request are disabled for now. They quickly get too large.
        // "messages": messages.iter().map(format_message).collect::<Vec<_>>(),
        let context = tera::Context::from_serialize(serde_json::json!({
            "owner": owner,
            "repo": repo,
            "branch_name": branch_name.as_ref(),
            "base_branch_name": base_branch_name.as_ref(),
            "title": title.as_ref(),
            "description": description.as_ref(),
            "messages": []
        }))?;

        let body = Templates::render("pull_request.md", &context)?;

        let maybe_pull = { self.active_pull_request.lock().unwrap().clone() };

        if let Some(pull_request) = maybe_pull {
            let pull_request = self
                .octocrab
                .pulls(owner, repo)
                .update(pull_request.number)
                .title(title.as_ref())
                .body(&body)
                .send()
                .await?;

            self.active_pull_request
                .lock()
                .unwrap()
                .replace(pull_request.clone());

            return Ok(pull_request);
        }

        let pull_request = self
            .octocrab
            .pulls(owner, repo)
            .create(
                title.as_ref(),
                branch_name.as_ref(),
                base_branch_name.as_ref(),
            )
            .body(&body)
            .send()
            .await?;

        self.active_pull_request
            .lock()
            .unwrap()
            .replace(pull_request.clone());

        Ok(pull_request)
    }
}
/// A struct to hold a GitHub issue and its comments
#[derive(Debug, Clone)]
pub struct GithubIssueWithComments {
    /// The issue
    pub issue: octocrab::models::issues::Issue,
    /// The comments on the issue
    pub comments: Vec<octocrab::models::issues::Comment>,
}

impl GithubIssueWithComments {
    /// Generates a summary of a GitHub issue in markdown format.
    #[must_use]
    pub fn markdown(&self) -> String {
        let GithubIssueWithComments { issue, comments } = self;

        let mut summary = format!("# Issue #{}: {}\n\n", issue.number, issue.title);

        let _ = writeln!(&mut summary, "**State**: {:?}", issue.state); // (open/closed)
        let _ = writeln!(&mut summary, "**Author**: {}", issue.user.login);
        let _ = writeln!(&mut summary, "**Created**: {}", issue.created_at);

        // add labels if any
        if !issue.labels.is_empty() {
            summary.push_str("\n**Labels**: ");
            summary.push_str(
                &issue
                    .labels
                    .iter()
                    .map(|label| label.name.as_str())
                    .collect::<Vec<&str>>()
                    .join(", "),
            );
            summary.push('\n');
        }

        // add issue body
        if let Some(body) = &issue.body {
            summary.push_str("\n## Issue Description\n\n");
            summary.push_str(body);
            summary.push_str("\n\n");
        }

        // add comments if any
        if !comments.is_empty() {
            summary.push_str("## Comments\n\n");
            for (i, comment) in comments.iter().enumerate() {
                let _ = writeln!(
                    &mut summary,
                    "### Comment #{} by {}\n",
                    i + 1,
                    comment.user.login
                );

                if let Some(body) = &comment.body {
                    summary.push_str(body);
                    summary.push('\n');
                }
            }
        }
        summary
    }
}

impl GithubSession {
    /// Fetches a GitHub issue and its comments
    ///
    /// # Arguments
    ///
    /// * `issue_number` - The number of the issue to fetch
    ///
    /// # Returns
    ///
    /// The issue and its comments
    #[tracing::instrument(skip(self), err)]
    pub async fn fetch_issue(&self, issue_number: u64) -> Result<GithubIssueWithComments> {
        // Above checks make the unwrap infallible
        let owner = &self.git_owner;
        let repo = &self.git_repository;

        let issue = self
            .octocrab
            .issues(owner, repo)
            .get(issue_number)
            .await
            .context("Failed to fetch issue")?;

        let comments = self
            .octocrab
            .issues(owner, repo)
            .list_comments(issue_number)
            .send()
            .await
            .context("Failed to fetch issue comments")?
            .items;

        Ok(GithubIssueWithComments { issue, comments })
    }
}

// Temporarily disabled, if messages get too large the PR can't be created.
//
// Need a better solution, i.e. github content api
#[allow(dead_code)]
const MAX_TOOL_CALL_LENGTH: usize = 250;
#[allow(dead_code)]
const MAX_TOOL_RESPONSE_LENGTH: usize = 2048;

#[allow(dead_code)]
fn format_message(message: &ChatMessage) -> serde_json::Value {
    let role = match message {
        ChatMessage::User(_) => "▶ User",
        ChatMessage::System(_) => "ℹ System",
        // Add a nice uncoloured glyph for the summary
        ChatMessage::Summary(_) => ">> Summary",
        ChatMessage::Assistant(..) => "✦ Assistant",
        ChatMessage::ToolOutput(..) => "⚙ Tool Output",
    };
    let content = match message {
        ChatMessage::User(msg) | ChatMessage::System(msg) | ChatMessage::Summary(msg) => {
            msg.to_string()
        }
        ChatMessage::Assistant(msg, tool_calls) => {
            let mut msg = msg.as_deref().unwrap_or_default().to_string();

            if let Some(tool_calls) = tool_calls {
                msg.push_str("\nTool calls: \n");
                for tool_call in tool_calls {
                    let mut tool_call = format!("{tool_call}\n");
                    tool_call.truncate(MAX_TOOL_CALL_LENGTH);
                    msg.push_str(&tool_call);
                }
            }

            msg
        }
        ChatMessage::ToolOutput(tool_call, tool_output) => {
            let mut msg = format!("{tool_call} => {tool_output}");
            msg.truncate(MAX_TOOL_RESPONSE_LENGTH);
            msg
        }
    };

    serde_json::json!({
        "role": role,
        "content": content,
    })
}

#[cfg(test)]
mod tests {
    use secrecy::ExposeSecret as _;

    use crate::test_utils;

    use super::*;

    #[test]
    fn test_template_render() {
        let chat_messages = vec![
            ChatMessage::new_user("user message"),
            ChatMessage::new_system("system message"),
            ChatMessage::new_assistant(Some("assistant message"), None),
            ChatMessage::new_summary("summary message"),
        ];

        let mut context = tera::Context::from_serialize(serde_json::json!({
            "owner": "owner",
            "repo": "repo",
            "branch_name": "branch_name",
            "base_branch_name": "base_branch_name",
            "title": "title",
            "description": "description",
            "messages": chat_messages.iter().map(format_message).collect::<Vec<_>>(),


        }))
        .unwrap();
        let rendered = Templates::render("pull_request.md", &context).unwrap();

        insta::assert_snapshot!(rendered);

        context.insert("messages", &serde_json::json!([]));

        let rendered_no_messages = Templates::render("pull_request.md", &context).unwrap();
        insta::assert_snapshot!(rendered_no_messages);

        // and without messages
    }

    #[tokio::test]
    async fn test_add_token_to_url() {
        let (mut repository, _) = test_utils::test_repository(); // Assuming you have a default implementation for Repository
        let config_mut = repository.config_mut();
        config_mut.github_api_key = Some("token".into());
        let github_session = GithubSession::from_repository(&repository).unwrap();

        let repo_url = "https://github.com/owner/repo";
        let tokenized_url = github_session.add_token_to_url(repo_url).unwrap();

        assert_eq!(
            tokenized_url.expose_secret(),
            format!(
                "https://x-access-token:{}@github.com/owner/repo",
                repository
                    .config()
                    .github_api_key
                    .as_ref()
                    .unwrap()
                    .expose_secret()
            )
        );
    }

    #[tokio::test]
    async fn test_add_token_to_git_url() {
        let (mut repository, _) = test_utils::test_repository(); // Assuming you have a default implementation for Repository
        let config_mut = repository.config_mut();
        config_mut.github_api_key = Some("token".into());
        let github_session = GithubSession::from_repository(&repository).unwrap();

        let repo_url = "git@github.com:user/repo.git";
        let tokenized_url = github_session.add_token_to_url(repo_url).unwrap();

        assert_eq!(
            tokenized_url.expose_secret(),
            format!(
                "https://x-access-token:{}@github.com/user/repo.git",
                repository
                    .config()
                    .github_api_key
                    .as_ref()
                    .unwrap()
                    .expose_secret()
            )
        );
    }
}

#[derive(Serialize, Deserialize, Clone, Debug)]
pub struct CodeWithMatches {
    pub name: String,
    pub path: String,
    pub sha: String,
    pub url: Url,
    pub git_url: Url,
    pub html_url: Url,
    pub repository: octocrab::models::Repository,
    pub text_matches: Vec<TextMatches>,
}

#[derive(Serialize, Deserialize, Clone, Debug)]
pub struct TextMatches {
    object_url: Url,
    object_type: String,
    property: String,
    fragment: String,
    // matches: Vec<Match>,
}<|MERGE_RESOLUTION|>--- conflicted
+++ resolved
@@ -29,11 +29,7 @@
     pub fn from_repository(repository: &Repository) -> Result<Self> {
         if !repository.config().is_github_enabled() {
             return Err(anyhow::anyhow!(
-<<<<<<< HEAD
-                "Github is not enabled; make it is properly configured."
-=======
                 "Github is not enabled; make sure it is properly configured."
->>>>>>> e5a4f833
             ));
         }
 
