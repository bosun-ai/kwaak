[package]
name = "kwaak"
version = "0.1.12"
edition = "2021"
categories = ["development-tools", "command-line-utilities"]
readme = "README.md"
repository = "https://github.com/bosun-ai/kwaak"
homepage = "https://github.com/bosun-ai/kwaak"
keywords = ["terminal", "swiftide", "tui", "ai", "llm"]
description = "Run a team of autonomous agents on your code, right from your terminal"
license = "MIT"

[dependencies]
anyhow = "1.0.95"
crossterm = "0.28.1"
ratatui = { version = "0.29.0", features = ["unstable-rendered-line-info"] }
tui-textarea = "0.7.0"
tokio = { version = "1.42.0", features = ["full"] }
tokio-util = "0.7.13"
strum = "0.26.3"
strum_macros = "0.26.4"
swiftide-docker-executor = "0.2.0"
swiftide = { version = "0.16.4", features = [
  "lancedb",
  "openai",
  "tree-sitter",
  "redb",
  "ollama",
  "swiftide-agents",

] }
swiftide-macros = { version = "0.16.4" }
toml = "0.8.19"
serde = { version = "1.0.217", features = ["derive"] }
serde_json = "1.0.134"
secrecy = { version = "0.10.3", features = ["serde"] }
tracing = "0.1.41"
async-openai = "0.26.0"
dirs = "5.0.1"
tracing-subscriber = { version = "0.3.19", features = ["env-filter"] }
tracing-appender = "0.2.3"
tracing-opentelemetry = { version = "0.28.0", optional = true }
opentelemetry_sdk = { version = "0.27.1", optional = true, features = [
  "rt-tokio",
] }
opentelemetry = { version = "0.27.1", optional = true }
opentelemetry-otlp = { version = "0.27.0", optional = true, features = [
  "tonic",
] }

tui-markdown = "0.3.1"
uuid = { version = "1.11.0", features = ["v4"] }
derive_builder = "0.20.2"
tui-logger = { features = ["tracing-support"], version = "0.14.1" }
# Only needed for tui-logger filtering
log = "0.4.22"
throbber-widgets-tui = "0.8.0"
ignore = "0.4.23"
async-trait = "0.1.84"
url = "2.5.4"
octocrab = "0.42.0"
indoc = "2.0.5"
tavily = "2.0.3"
regex = "1.11.1"
clap = { version = "4.5.26", features = ["derive"] }
tera = "1.20.0"
lazy_static = "1.5.0"
rust-embed = { version = "8.5.0", features = ["debug-embed"] }
ratatui-splash-screen = "0.1.4"
reqwest = { version = "0.12.12", features = [
  "rustls-tls",
  "charset",
  "http2",
  "macos-system-configuration",
], default-features = false }
chrono = "0.4.39"
redb = { version = "2.3.0" }
lancedb = { version = "0.14.1", default-features = false, features = [
  "rustls-tls",
] }
num_cpus = "1.16.0"
htmd = "0.1.6"

#fml
# TODO: Suspect it's lancedb
openssl-sys = { version = "0.9.104", features = ["vendored"] }
copypasta = "0.10.1"

[dev-dependencies]
test-log = { version = "0.2.16", features = ["trace"] }
insta = "1.41.1"
tempfile = "3.15.0"
assert_cmd = "2.0.16"
predicates = "3.1.3"
swiftide-core = { version = "0.16.1", features = ["test-utils"] }

[lints.rust]
unsafe_code = "forbid"
unexpected_cfgs = { level = "warn", check-cfg = [
  'cfg(coverage,coverage_nightly)',
] }

[lints.clippy]
cargo = { level = "warn", priority = -1 }
pedantic = { level = "warn", priority = -1 }
# blocks_in_conditions = "allow"
# must_use_candidate = "allow"
module_name_repetitions = "allow"
# missing_fields_in_debug = "allow"
# # Should be fixed asap
multiple_crate_versions = "allow"
# Prefer to keep this explicit as it avoids accidental moves
needless_borrow = "allow"

missing_errors_doc = "allow"

[features]
default = ["otel"]
"test-layout" = []
"otel" = [
  "dep:tracing-opentelemetry",
  "dep:opentelemetry_sdk",
  "dep:opentelemetry",
  "dep:opentelemetry-otlp",
]

[patch.crates-io]
<<<<<<< HEAD
swiftide = { path = "../swiftide/swiftide" }
swiftide-macros = { path = "../swiftide/swiftide-macros" }
swiftide-core = { path = "../swiftide/swiftide-core" }

# [replace]
# "swiftide:0.16.1" = { path = "../swiftide/swiftide" }
# "swiftide-macros:0.16.1" = { path = "../swiftide/swiftide-macros" }
# "swiftide-core:0.16.1" = { path = "../swiftide/swiftide-core" }
# swiftide = { git = "https://github.com/bosun-ai/swiftide", branch = "feat/document-templates" }
# swiftide-macros = { git = "https://github.com/bosun-ai/swiftide", branch = "feat/document-templates" }
=======
# swiftide = { path = "../swiftide/swiftide" }
# swiftide-macros = { path = "../swiftide/swiftide-macros" }
# swiftide-core = { path = "../swiftide/swiftide-core" }

>>>>>>> e2b32c24

# The profile that 'dist' will build with
[profile.dist]
inherits = "release"
lto = "thin"
[profile.profiling]
inherits = "release"
debug = true<|MERGE_RESOLUTION|>--- conflicted
+++ resolved
@@ -125,23 +125,10 @@
 ]
 
 [patch.crates-io]
-<<<<<<< HEAD
-swiftide = { path = "../swiftide/swiftide" }
-swiftide-macros = { path = "../swiftide/swiftide-macros" }
-swiftide-core = { path = "../swiftide/swiftide-core" }
-
-# [replace]
-# "swiftide:0.16.1" = { path = "../swiftide/swiftide" }
-# "swiftide-macros:0.16.1" = { path = "../swiftide/swiftide-macros" }
-# "swiftide-core:0.16.1" = { path = "../swiftide/swiftide-core" }
-# swiftide = { git = "https://github.com/bosun-ai/swiftide", branch = "feat/document-templates" }
-# swiftide-macros = { git = "https://github.com/bosun-ai/swiftide", branch = "feat/document-templates" }
-=======
 # swiftide = { path = "../swiftide/swiftide" }
 # swiftide-macros = { path = "../swiftide/swiftide-macros" }
 # swiftide-core = { path = "../swiftide/swiftide-core" }
 
->>>>>>> e2b32c24
 
 # The profile that 'dist' will build with
 [profile.dist]
