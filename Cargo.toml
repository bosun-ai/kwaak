--- conflicted
+++ resolved
@@ -17,15 +17,9 @@
 tui-textarea = "0.7.0"
 tokio = { version = "1.43.0", features = ["full"] }
 tokio-util = { version = "0.7.13", features = ["rt"] }
-<<<<<<< HEAD
 strum = "0.27.1"
 strum_macros = "0.27.1"
-swiftide-docker-executor = "0.6.5"
-=======
-strum = "0.27.0"
-strum_macros = "0.27.0"
 swiftide-docker-executor = "0.6.6"
->>>>>>> 1402c456
 swiftide = { version = "0.21.1", features = [
   "lancedb",
   "openai",
