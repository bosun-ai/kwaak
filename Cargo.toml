--- conflicted
+++ resolved
@@ -35,11 +35,7 @@
   "mcp",
 
 ] }
-<<<<<<< HEAD
 swiftide-macros = { version = "=0.26.0" }
-=======
-swiftide-macros = { version = "=0.25.1" }
->>>>>>> 75258c15
 rmcp = { version = "0.1.0", features = ["transport-child-process", "client"] }
 fastembed = "4.6.0"
 toml = "0.8.20"
